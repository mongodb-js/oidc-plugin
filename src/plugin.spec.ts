--- conflicted
+++ resolved
@@ -24,13 +24,9 @@
 import { MongoLogWriter } from 'mongodb-log-writer';
 import { PassThrough } from 'stream';
 import { verifySuccessfulAuthCodeFlowLog } from '../test/log-hook-verification-helpers';
-<<<<<<< HEAD
-import sinon from 'sinon';
-=======
 import { automaticRefreshTimeoutMS } from './plugin';
 import sinon from 'sinon';
 import { publicPluginToInternalPluginMap_DoNotUseOutsideOfTests } from './api';
->>>>>>> 5f0451f5
 
 // Shorthand to avoid having to specify `principalName` and `abortSignal`
 // if they aren't being used in the first place.
@@ -535,7 +531,6 @@
     });
   });
 
-<<<<<<< HEAD
   context('when the server announces invalid configurations', function () {
     let notifyDeviceFlow: sinon.SinonStub;
     let openBrowser: sinon.SinonStub;
@@ -626,7 +621,9 @@
         expect(notifyDeviceFlow).to.not.have.been.called;
         expect(openBrowser).to.not.have.been.called;
       });
-=======
+    });
+  });
+
   describe('automaticRefreshTimeoutMS', function () {
     it('returns the correct automatic refresh timeout', function () {
       expect(automaticRefreshTimeoutMS({})).to.equal(undefined);
@@ -712,7 +709,6 @@
       });
       const result = await requestToken(plugin, metadata);
       validateToken(getJWTContents(result.accessToken));
->>>>>>> 5f0451f5
     });
   });
 });